--- conflicted
+++ resolved
@@ -220,19 +220,11 @@
    * val result: NumberFormatException Xor Int = catching[NumberFormatException] { "foo".toInt }
    * }}}
    */
-<<<<<<< HEAD
-  def catchOnly[T >: Null <: Throwable]: CatchingAux[T] =
-    new CatchingAux[T]
-
-  final class CatchingAux[T] private[XorFunctions] {
+  def catchOnly[T >: Null <: Throwable]: CatchOnlyPartiallyApplied[T] =
+    new CatchOnlyPartiallyApplied[T]
+
+  final class CatchOnlyPartiallyApplied[T] private[XorFunctions] {
     def apply[A](f: => A)(implicit CT: ClassTag[T], NT: NotNull[T]): T Xor A =
-=======
-  def fromTryCatch[T >: Null <: Throwable]: FromTryCatchPartiallyApplied[T] =
-    new FromTryCatchPartiallyApplied[T]
-
-  final class FromTryCatchPartiallyApplied[T] private[XorFunctions] {
-    def apply[A](f: => A)(implicit T: ClassTag[T]): T Xor A =
->>>>>>> 0bd5e0bc
       try {
         right(f)
       } catch {
