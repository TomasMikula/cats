package cats

import simulacrum._

/**
 * Weaker version of Applicative[F]; has apply but not pure.
 *
 * Laws:
 *  - apply(apply(fa)(fab))(fbc) = apply(fa)(apply(fab)(map(fbc)(bc => ab => ab andThen bc)))
 */
<<<<<<< HEAD
trait Apply[F[_]] extends Functor[F] with ApplyArityFunctions[F] { self =>
=======
@typeclass trait Apply[F[_]] extends Functor[F] { self =>

  /**
   * Given a value and a function in the Apply context, applies the
   * function to the value.
   */
>>>>>>> 591bfa08
  def apply[A, B](fa: F[A])(f: F[A => B]): F[B]

  /**
   * apply2 is a binary version of apply, defined in terms of apply.
   */
  def apply2[A, B, Z](fa: F[A], fb: F[B])(f: F[(A, B) => Z]): F[Z] =
    apply(fa)(apply(fb)(map(f)(f => (b: B) => (a: A) => f(a, b))))

  /**
   * Applies the pure (binary) function f to the effectful values fa and fb.
   *
   * map2 can be seen as a binary version of [[cats.Functor]]#map.
   */
  def map2[A, B, Z](fa: F[A], fb: F[B])(f: (A, B) => Z): F[Z] =
    apply(fa)(map(fb)(b => (a: A) => f(a, b)))

  /**
   * Two sequentially dependent Applys can be composed.
   *
   * The composition of Applys `F` and `G`, `F[G[x]]`, is also an Apply.
   *
   * val ap = Apply[Option].compose[List]
   * val x = Some(List(1, 2))
   * val y = Some(List(10, 20))
   * ap.map2(x, y)(_ + _) == Some(List(11, 12, 21, 22))
   */
  def compose[G[_]](implicit GG: Apply[G]): Apply[({type λ[α] = F[G[α]]})#λ] =
    new CompositeApply[F,G] {
      implicit def F: Apply[F] = self
      implicit def G: Apply[G] = GG
    }
}

object Apply {
  def apply[F[_]](implicit ev: Apply[F]): Apply[F] = ev
}


trait CompositeApply[F[_],G[_]]
    extends Apply[λ[α => F[G[α]]]] with CompositeFunctor[F,G] {

  implicit def F: Apply[F]
  implicit def G: Apply[G]

  def apply[A,B](fa: F[G[A]])(f: F[G[A => B]]): F[G[B]] =
    F.apply(fa)(F.map(f)(gab => G.apply(_)(gab)))
}<|MERGE_RESOLUTION|>--- conflicted
+++ resolved
@@ -8,16 +8,12 @@
  * Laws:
  *  - apply(apply(fa)(fab))(fbc) = apply(fa)(apply(fab)(map(fbc)(bc => ab => ab andThen bc)))
  */
-<<<<<<< HEAD
 trait Apply[F[_]] extends Functor[F] with ApplyArityFunctions[F] { self =>
-=======
-@typeclass trait Apply[F[_]] extends Functor[F] { self =>
 
   /**
    * Given a value and a function in the Apply context, applies the
    * function to the value.
    */
->>>>>>> 591bfa08
   def apply[A, B](fa: F[A])(f: F[A => B]): F[B]
 
   /**
