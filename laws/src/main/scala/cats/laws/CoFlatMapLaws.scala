--- conflicted
+++ resolved
@@ -19,11 +19,7 @@
    */
   def cokleisliAssociativity[A, B, C, D](f: F[A] => B, g: F[B] => C, h: F[C] => D, fa: F[A]): IsEq[D] = {
     val (cf, cg, ch) = (Cokleisli(f), Cokleisli(g), Cokleisli(h))
-<<<<<<< HEAD
-    (cf compose (cg compose ch)).run(fa) <-> ((cf compose cg) compose ch).run(fa)
-=======
-    ((ch compose cg) compose cf).run(fa) -> (ch compose (cg compose cf)).run(fa)
->>>>>>> d02a133a
+    ((ch compose cg) compose cf).run(fa) <-> (ch compose (cg compose cf)).run(fa)
   }
 }
 
