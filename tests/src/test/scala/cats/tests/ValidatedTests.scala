package cats
package tests

import cats.data.Validated
import cats.data.Validated.{Valid, Invalid}
import cats.std.string._
import cats.laws.discipline.{TraverseTests, ApplicativeTests, SerializableTests}
import cats.laws.discipline.arbitrary._
import org.scalacheck.Arbitrary
import org.scalacheck.Prop._

class ValidatedTests extends CatsSuite {
  checkAll("Validated[String, Int]", ApplicativeTests[Validated[String,?]].applicative[Int, Int, Int])
  checkAll("Applicative[Validated[String,?]]", SerializableTests.serializable(Applicative[Validated[String,?]]))

<<<<<<< HEAD
  checkAll("Validated[String, Int] with Option", TraverseTests[Validated[String,?]].traverse[Int, Int, Int, Int, Option, Option])
  checkAll("Traverse[Validated[String,?]]", SerializableTests.serializable(Traverse[Validated[String,?]]))
=======
  test("ap2 combines failures in order") {
    val plus = (_: Int) + (_: Int)
    assert(Applicative[Validated[String, ?]].ap2(Invalid("1"), Invalid("2"))(Valid(plus)) == Invalid("12"))
  }

  test("fromTryCatch catches matching exceptions") {
    assert(Validated.fromTryCatch[NumberFormatException]{ "foo".toInt }.isInstanceOf[Invalid[NumberFormatException]])
  }

  test("fromTryCatch lets non-matching exceptions escape") {
    val _ = intercept[NumberFormatException] {
      Validated.fromTryCatch[IndexOutOfBoundsException]{ "foo".toInt }
    }
  }

  test("filter makes non-matching entries invalid") {
    assert(
      (for {
        x <- Valid(1).filter[String](_ % 2 == 0)
      } yield ()).isInvalid)
  }

  test("filter leaves matching entries valid") {
    assert(
      (for {
        _ <- Valid(2).filter[String](_ % 2 == 0)
      } yield ()).isValid)
  }
>>>>>>> c1f4610d
}<|MERGE_RESOLUTION|>--- conflicted
+++ resolved
@@ -13,10 +13,9 @@
   checkAll("Validated[String, Int]", ApplicativeTests[Validated[String,?]].applicative[Int, Int, Int])
   checkAll("Applicative[Validated[String,?]]", SerializableTests.serializable(Applicative[Validated[String,?]]))
 
-<<<<<<< HEAD
   checkAll("Validated[String, Int] with Option", TraverseTests[Validated[String,?]].traverse[Int, Int, Int, Int, Option, Option])
   checkAll("Traverse[Validated[String,?]]", SerializableTests.serializable(Traverse[Validated[String,?]]))
-=======
+
   test("ap2 combines failures in order") {
     val plus = (_: Int) + (_: Int)
     assert(Applicative[Validated[String, ?]].ap2(Invalid("1"), Invalid("2"))(Valid(plus)) == Invalid("12"))
@@ -45,5 +44,4 @@
         _ <- Valid(2).filter[String](_ % 2 == 0)
       } yield ()).isValid)
   }
->>>>>>> c1f4610d
 }